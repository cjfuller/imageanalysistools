/* ***** BEGIN LICENSE BLOCK *****
 * Version: MPL 1.1/GPL 2.0/LGPL 2.1
 *
 * The contents of this file are subject to the Mozilla Public License Version
 * 1.1 (the "License"); you may not use this file except in compliance with
 * the License. You may obtain a copy of the License at
 * http://www.mozilla.org/MPL/
 *
 * Software distributed under the License is distributed on an "AS IS" basis,
 * WITHOUT WARRANTY OF ANY KIND, either express or implied. See the License
 * for the specific language governing rights and limitations under the
 * License.
 *
 * The Original Code is Colin J. Fuller's code.
 *
 * The Initial Developer of the Original Code is
 * Colin J. Fuller.
 * Portions created by the Initial Developer are Copyright (C) 2011
 * the Initial Developer. All Rights Reserved.
 *
 * Contributor(s): Colin J. Fuller
 *
 * Alternatively, the contents of this file may be used under the terms of
 * either the GNU General Public License Version 2 or later (the "GPL"), or
 * the GNU Lesser General Public License Version 2.1 or later (the "LGPL"),
 * in which case the provisions of the GPL or the LGPL are applicable instead
 * of those above. If you wish to allow use of your version of this file only
 * under the terms of either the GPL or the LGPL, and not to allow others to
 * use your version of this file under the terms of the MPL, indicate your
 * decision by deleting the provisions above and replace them with the notice
 * and other provisions required by the GPL or the LGPL. If you do not delete
 * the provisions above, a recipient may use your version of this file under
 * the terms of any one of the MPL, the GPL or the LGPL.
 *
 * ***** END LICENSE BLOCK ***** */

package edu.stanford.cfuller.imageanalysistools.image;

<<<<<<< HEAD
import java.util.ArrayList;
import java.util.Collection;
import java.util.HashMap;
import java.util.Iterator;
import java.util.Map;
=======
import java.util.Collection;
import java.util.Iterator;
>>>>>>> beba92a9
import java.util.NoSuchElementException;

/**
 * Represents an integer-valued coordinate in an n-dimensional image.
 *
 * <p>
 * To avoid unnecessary object allocation when iterating over large images, this class provides basic object pooling capabilities.
 * ImageCoordinates can only be created using this class's static factory methods ({@link #createCoord}, {@link #cloneCoord}), which will reuse ImageCoordinates if there are any
 * available or allocate more as necessary.
 *
 * <p> Users of this class are responsible for calling {@link #recycle} on any ImageCoordinate they explicitly create using one of the static factory methods
 * but not any coordinates that they obtain by any other means.  Calling recycle on an ImageCoordinate will return it to the pool of available coordinates.
 * ImageCoordinates are not guaranteed to retain their value after being recycled, so they should not be used after being recycled.
 *
 * <p> This class is partly thread-safe in the sense that multiple threads can use the same pool of ImageCoordinates safely.  However, ImageCoordinate objects themselves
 * are not thread-safe and should not be shared between threads.
 *
 *
 * @author Colin J. Fuller
 *
 */

<<<<<<< HEAD
public class ImageCoordinate implements java.io.Serializable, Collection<Integer>{
=======
public class ImageCoordinate implements java.io.Serializable, Collection<Integer> {
>>>>>>> beba92a9

	static final long serialVersionUID = 1L;
	
	static final int initialStaticCoordCount = 8;
	
<<<<<<< HEAD
	private static java.util.Deque<ImageCoordinate> availableStaticCoords;
	
	private HashMap<String, Integer> dimensionCoordinates;
	private ArrayList<String> indexToStringMapping;
=======
	private static java.util.ArrayList<ImageCoordinate> availableStaticCoords;
	private static java.util.Hashtable<ImageCoordinate, Boolean> inUse;
	
	private int x;
	private int y;
	private int z;
	private int c;
	private int t;
	
	private final int dimensionality = 5;
>>>>>>> beba92a9
			
	static {

        synchronized(ImageCoordinate.class) {

<<<<<<< HEAD
            availableStaticCoords = new java.util.LinkedList<ImageCoordinate>();
=======
            availableStaticCoords = new java.util.ArrayList<ImageCoordinate>();
            inUse = new java.util.Hashtable<ImageCoordinate, Boolean>();
>>>>>>> beba92a9

            for (int i = 0; i < initialStaticCoordCount; i++) {
                ImageCoordinate c = new ImageCoordinate();
                availableStaticCoords.add(c);

            }

        }
	}
	
	private static ImageCoordinate getNextAvailableCoordinate() {
		ImageCoordinate coord = null;
		synchronized(ImageCoordinate.class) {
			if (! availableStaticCoords.isEmpty()) {
				coord = availableStaticCoords.removeFirst();
			}
		}
		if (coord == null) {
			coord = new ImageCoordinate();
		} else {
			coord.clear();
		}
		return coord;
	}
	
	private ImageCoordinate(){
		this.dimensionCoordinates = new HashMap<String, Integer>();
		this.indexToStringMapping = new ArrayList<String>();
	}

    /**
     * Gets the x-component of this ImageCoordinate.
     * @return  The x-component as an integer.
     * @deprecated 	Use {@link #get(String, int)} or {@link #get(int)} instead.
     */
	public int getX(){return this.get("x");}

    /**
     * Gets the y-component of this ImageCoordinate.
     * @return  The y-component as an integer.
     * @deprecated 	Use {@link #get(String, int)} or {@link #get(int)} instead.
     */
	public int getY(){return this.get("y");}

    /**
     * Gets the z-component of this ImageCoordinate.
     * @return  The z-component as an integer.
     * @deprecated 	Use {@link #get(String, int)} or {@link #get(int)} instead.
     */
	public int getZ(){return this.get("z");}

    /**
     * Gets the c-component of this ImageCoordinate.
     * @return  The c-component as an integer.
     * @deprecated 	Use {@link #get(String, int)} or {@link #get(int)} instead.
     */
	public int getC(){return this.get("c");}

    /**
     * Gets the t-component of this ImageCoordinate.
     * @return  The t-component as an integer.
     * @deprecated 	Use {@link #get(String, int)} or {@link #get(int)} instead.
     */
	public int getT(){return this.get("t");}
	
	/**
	 * Gets the specified named coordinate component of the ImageCoordinate.
	 * @param dimension		the name of the coordinate component to retrieve.
	 * @return				the component in the named direction, or 0 if the component has not been specified.
	 */
	public int get(String dimension) {
		if (this.dimensionCoordinates.containsKey(dimension)) {
			return this.dimensionCoordinates.get(dimension);
		}
		return 0;
	}
	
	/**
	 * Gets the specified coordinate by index.
	 * <p>
	 * The order of coordinates will be the order in which they were set if done manually,
	 * or the order from the coordinate this ImageCoordinate was cloned from, 
	 * or otherwise ordered unpredictably (though consistent between calls), probably
	 * according to hash key.
	 * <p>
	 * If the coordinate index is out of bounds, returns 0 instead of throwing an exception.
	 * 
	 * @param dimensionIndex	the index of the dimension whose value will be retrieved.
	 * @return					the value of the specified dimension component, or 0 if the index was out of bounds.
	 * 
	 */
	public int get(int dimensionIndex) {
		if (dimensionIndex >= 0 && dimensionIndex < this.indexToStringMapping.size()) {
			return this.get(this.indexToStringMapping.get(dimensionIndex));
		}
		return 0;
	}
	
	/**
	 * Sets the specified named coordinate component of the ImageCoordinate.
	 * <p>
	 * If the named component does not yet exist in the ImageCoordinate, it will be added.
	 * 
	 * @param dimension		the name of the coordinate component to set.
	 * @param value			the value to which the named component will be set.
	 */
	public void set(String dimension, int value) {
		if (! this.dimensionCoordinates.containsKey(dimension)) {
			this.indexToStringMapping.add(dimension);
		}
		this.dimensionCoordinates.put(dimension, value);
	}

    /**
     * Factory method that creates a 5D ImageCoordinate with the specified coordinates.
     *
     * This method will attempt to recycle an existing ImageCoordinate if any are available, or create a new one if none are available.
     *
     * Users of this method should call {@link #recycle} on the ImageCoordinate returned by this method when finished with it in order to
     * make the coordinate available for reuse on other calls of this method.
     *
     * @param x     The x-component of the ImageCoordinate to be created.
     * @param y     The y-component of the ImageCoordinate to be created.
     * @param z     The z-component of the ImageCoordinate to be created.
     * @param c     The c-component of the ImageCoordinate to be created.
     * @param t     The t-component of the ImageCoordinate to be created.
     * @return      An ImageCoordinate whose components have been set to the specified values.
     */
	public static ImageCoordinate createCoordXYZCT(int x, int y, int z, int c, int t) {
		
<<<<<<< HEAD
		ImageCoordinate staticCoord = ImageCoordinate.getNextAvailableCoordinate();
=======
		ImageCoordinate staticCoord = null;

		if (! availableStaticCoords.isEmpty()) {
			
			staticCoord = availableStaticCoords.remove(0);
			
//			if (inUse.get(staticCoord)) {
//				Logger.getLogger("edu.stanford.cfuller.imageanalysistools").warning("WARNING! Image coordinate was likely recycled twice: " + staticCoord.toString() + "  This can only result from a coding bug.");
//				Logger.getLogger("edu.stanford.cfuller.imageanalysistools").warning("at:");
//                try {
//                    throw new IllegalStateException();
//                } catch (IllegalStateException e) {
//                    e.printStackTrace();
//                }
//                staticCoord = new ImageCoordinate();
//			} 

		} else {
			staticCoord = new ImageCoordinate();
		}
>>>>>>> beba92a9
		
		staticCoord.set("x", x);
		staticCoord.set("y", y);
		staticCoord.set("z", z);
		staticCoord.set("c", c);
		staticCoord.set("t", t);

		return staticCoord;
		
	}
	
	/**
     * Factory method that creates a 5D ImageCoordinate with the specified coordinates.
     *
     * This method will attempt to recycle an existing ImageCoordinate if any are available, or create a new one if none are available.
     *
     * Users of this method should call {@link #recycle} on the ImageCoordinate returned by this method when finished with it in order to
     * make the coordinate available for reuse on other calls of this method.
     *
     * @param x     The x-component of the ImageCoordinate to be created.
     * @param y     The y-component of the ImageCoordinate to be created.
     * @param z     The z-component of the ImageCoordinate to be created.
     * @param c     The c-component of the ImageCoordinate to be created.
     * @param t     The t-component of the ImageCoordinate to be created.
     * @return      An ImageCoordinate whose components have been set to the specified values.
     * @deprecated	use {@link #createCoordXYZCT(int, int, int, int, int)} instead.
     */
	public static ImageCoordinate createCoord(int x, int y, int z, int c, int t) {
		
		return ImageCoordinate.createCoordXYZCT(x, y, z, c, t);
		
	}
	
	/**
     * Factory method that creates a zero-dimensional ImageCoordinate that can be manually extended.
     *
     * This method will attempt to recycle an existing ImageCoordinate if any are available, or create a new one if none are available.
     *
     * Users of this method should call {@link #recycle} on the ImageCoordinate returned by this method when finished with it in order to
     * make the coordinate available for reuse on other calls of this method.
     *
     * @return      An ImageCoordinate with no specified dimensions.
     */
	public static ImageCoordinate createCoord() {
		return ImageCoordinate.getNextAvailableCoordinate();
	}
	
	/**
     * Factory method that creates an n-dimensional ImageCoordinate whose dimensions and values
     * are specified by the supplied Map, where n is the count of keys in the Map.
     *
     * This method will attempt to recycle an existing ImageCoordinate if any are available, or create a new one if none are available.
     *
     * Users of this method should call {@link #recycle} on the ImageCoordinate returned by this method when finished with it in order to
     * make the coordinate available for reuse on other calls of this method.
     *
     * @param dimensionValues	A Map containing the name of each dimension as a String and each dimension's mapped value.
     * @return      An ImageCoordinate with the specified dimensions and values.
     */
	public static ImageCoordinate createCoord(Map<String, Integer> dimensionValues) {
		ImageCoordinate coord = ImageCoordinate.getNextAvailableCoordinate();
		
		for (String s : dimensionValues.keySet()) {
			coord.set(s, dimensionValues.get(s));
		}
		
		return coord;
	}


    /**
     * Factory method that creates and ImageCoordinate that represents the same position in coordinate space as the supplied coordinate.
     *
     * Users of this method should call {@link #recycle} on the ImageCoordinate returned by this method when finished with it in order to
     * make the coordinate available for reuse on other calls of this method.
     *
     * @param toClone   The ImageCoordinate to clone.
     * @return          An ImageCoordinate whose components are set to the same values as the components of the supplied ImageCoordinate.
     */
    public static ImageCoordinate cloneCoord(ImageCoordinate toClone) {
    	
    	ImageCoordinate newCoord = ImageCoordinate.getNextAvailableCoordinate();
    	
    	newCoord.setCoord(toClone);
    	
    	return newCoord;
    	
    }

    /**
     * Returns an ImageCoordinate to the pool of ImageCoordinates available for reuse.
     *<p>
     * This method should be called on an ImageCoordinate if and only if that coordinate was obtained using one of the static factory methods
     * ({@link #createCoord} or {@link #cloneCoord}).
     *<p>
     * Each ImageCoordinate must only be recycled once, or else future calls to the factory methods may return the same coordinate multiple times with
     * different values, which will lead to unpredictable behavior.  No checking is done to ensure that each coordinate was only recycled once (this was found
     * to cause enough overhead that the benefits of reusing objects were cancelled out).
     *
     *
     */
	public void recycle() {

        synchronized(ImageCoordinate.class) {

            availableStaticCoords.add(this);

        }
	}
	
	/**
	 * Gets the dimension of the ImageCoordinate: that is, the number of defined named dimensions
	 * it contains.
	 * 
	 * @return		the dimension of the ImageCoordinate.
	 */
	public int getDimension() {
		return this.indexToStringMapping.size();
	}

    /**
     * Converts the ImageCoordinate to a string representation.
     * <p>
     * The returned string will be "(x,y,z,c,t) = (a,b,c,d,e)", where a through e 
     * are placeholders for the actual coordinates of the ImageCoordinate, and x
     * through t will be replaced by the defined named coordinates of the ImageCoordinate.
     * @return  The string representation of the ImageCoordinate.
     */
	public String toString() {
		if (this.getDimension() == 0) {
			return "() = ()";
		}
		String keyString = "(" + this.indexToStringMapping.get(0);
		String valueString = "(" + this.get(0);
		for (int i = 1; i < this.getDimension(); i++) {
			keyString+= "," + this.indexToStringMapping.get(i);
			valueString+= "," + this.get(i);
		}
		keyString += ")";
		valueString += ")";
		String result = keyString + " = " + valueString;
		return result;
	}

    /**
     * Sets all the components of the ImageCoordinate to the specified values.
     * 
     * @param x     The new x-component of the ImageCoordinate.
     * @param y     The new y-component of the ImageCoordinate.
     * @param z     The new z-component of the ImageCoordinate.
     * @param c     The new c-component of the ImageCoordinate.
     * @param t     The new t-component of the ImageCoordinate.
     */
	public void setCoordXYZCT(int x, int y, int z, int c, int t) {
		this.set("x", x);
		this.set("y", x);
		this.set("z", x);
		this.set("c", x);
		this.set("t", x);
	}
	
    /**
     * Sets all the components of the ImageCoordinate to the specified values.
     * 
     * @param x     The new x-component of the ImageCoordinate.
     * @param y     The new y-component of the ImageCoordinate.
     * @param z     The new z-component of the ImageCoordinate.
     * @param c     The new c-component of the ImageCoordinate.
     * @param t     The new t-component of the ImageCoordinate.
     * @deprecated	use {@link #setCoordXYZCT(int, int, int, int, int)} instead.
     */
	public void setCoord(int x, int y, int z, int c, int t) {
		this.set("x", x);
		this.set("y", x);
		this.set("z", x);
		this.set("c", x);
		this.set("t", x);
	}

    /**
     * Sets the components of the ImageCoordinate to the values of the components of another ImageCoordinate.
     * @param other     The ImageCoordinate whose component values will be copied.
     */
    public void setCoord(ImageCoordinate other) {
    	this.clear();
    	for (String s : other.indexToStringMapping) {
    		this.dimensionCoordinates.put(s, other.get(s));
    		this.indexToStringMapping.add(s);
    	}
    }
    
    /**
     * Clears all stored coordinate dimensions and values.
     * <p>
     * After calling this method, the ImageCoordinate will be zero-dimensional.
     * 
     */
    public void clear() {
    	this.dimensionCoordinates.clear();
    	this.indexToStringMapping.clear();
    }

    /**
     * Sets the x-component of the ImageCoordinate to the specified value.
     * @param x The new x-component of the ImageCoordinate.
     * @deprecated use {@link #set(String, int)} instead.
     */
	public void setX(int x) {
		this.set("x", x);
	}

    /**
     * Sets the y-component of the ImageCoordinate to the specified value.
     * @param y The new y-component of the ImageCoordinate.
     * @deprecated use {@link #set(String, int)} instead.
     */
	public void setY(int y) {
		this.set("y", y);
	}

    /**
     * Sets the z-component of the ImageCoordinate to the specified value.
     * @param z The new z-component of the ImageCoordinate.
     * @deprecated use {@link #set(String, int)} instead.
     */
	public void setZ(int z) {
		this.set("z", z);
	}

    /**
     * Sets the c-component of the ImageCoordinate to the specified value.
     * @param c The new c-component of the ImageCoordinate.
     * @deprecated use {@link #set(String, int)} instead.
     */
	public void setC(int c) {
		this.set("c", c);
	}

    /**
     * Sets the t-component of the ImageCoordinate to the specified value.
     * @param t The new t-component of the ImageCoordinate.
     * @deprecated use {@link #set(String, int)} instead.
     */
	public void setT(int t) {
		this.set("t", t);
	}
	
	/**
	 * Collection interface methods.
	 */

	/* (non-Javadoc)
	 * @see java.util.Collection#add(java.lang.Object)
	 */
	@Override
	public boolean add(Integer arg0) {
		throw new UnsupportedOperationException("Add not supported for ImageCoordinates.");
	}

	/* (non-Javadoc)
	 * @see java.util.Collection#addAll(java.util.Collection)
	 */
	@Override
	public boolean addAll(Collection<? extends Integer> arg0) {
		throw new UnsupportedOperationException("Add not supported for ImageCoordinates.");
	}


	/* (non-Javadoc)
	 * @see java.util.Collection#contains(java.lang.Object)
	 */
	@Override
	public boolean contains(Object arg0) {
		Integer iArg = (Integer) arg0;
		for (Integer i : this) {
			if (i == iArg) return true;
		}
		return false;
	}

	/* (non-Javadoc)
	 * @see java.util.Collection#containsAll(java.util.Collection)
	 */
	@Override
	public boolean containsAll(Collection<?> arg0) {
		for (Object o : arg0) {
			if (!this.contains(o)) return false;
		}
		return true;
	}

	/* (non-Javadoc)
	 * @see java.util.Collection#isEmpty()
	 */
	@Override
	public boolean isEmpty() {
		return false;
	}

	/* (non-Javadoc)
	 * @see java.util.Collection#iterator()
	 */
	@Override
	public Iterator<Integer> iterator() {
		return new ImageCoordinateIterator();
	}

	/* (non-Javadoc)
	 * @see java.util.Collection#remove(java.lang.Object)
	 */
	@Override
	public boolean remove(Object arg0) {
		throw new UnsupportedOperationException("Remove not supported for ImageCoordinates.");

	}

	/* (non-Javadoc)
	 * @see java.util.Collection#removeAll(java.util.Collection)
	 */
	@Override
	public boolean removeAll(Collection<?> arg0) {
		throw new UnsupportedOperationException("Remove not supported for ImageCoordinates.");

	}

	/* (non-Javadoc)
	 * @see java.util.Collection#retainAll(java.util.Collection)
	 */
	@Override
	public boolean retainAll(Collection<?> arg0) {
		throw new UnsupportedOperationException("Retain not supported for ImageCoordinates.");

	}

	/* (non-Javadoc)
	 * @see java.util.Collection#size()
	 */
	@Override
	public int size() {
		return this.getDimension();
	}

	/* (non-Javadoc)
	 * @see java.util.Collection#toArray()
	 */
	@Override
	public Object[] toArray() {
		return toArray(new Object[0]);
	}

	/* (non-Javadoc)
	 * @see java.util.Collection#toArray(T[])
	 */
	@SuppressWarnings("unchecked")
	@Override
	public <T> T[] toArray(T[] arg0) {
		if (arg0.length < this.size()) {
			int c = 0; 
			for (Integer i : this) {
				arg0[c++] = (T) i;
			}
			return arg0;
		} else {
			Integer[] toReturn = new Integer[this.size()];
			int c = 0;
			for (Integer i : this) {
				toReturn[c++] = i;
			}
			return (T[]) toReturn;
		}
	}
	
	protected class ImageCoordinateIterator implements Iterator<Integer> {
		
		int currentIndex;
		
		public ImageCoordinateIterator() {
			this.currentIndex = 0;
		}
		
		public boolean hasNext() {
			return (this.currentIndex < getDimension());
		}
		
		public Integer next() {
			if (this.hasNext()) return get(currentIndex);
			
			throw new NoSuchElementException("No more elements in ImageCoordinate.");
			
		}
		
		public void remove() {
			throw new UnsupportedOperationException("Remove not supported for ImageCoordinate.");
		}
		
		
	}
	
	/**
	 * Gets the coordinate specifies by the supplied index, ordered in the same
	 * way as when iterating over the coordinates.
	 * @param index		The index of the coordinate to get.
	 * @return			The coordinate at the specified index.
	 * @throws ArrayIndexOutOfBoundsException if the index specified is not >= 0 and less than the dimensionality of the ImageCoordiante.
	 */
	public Integer get(int index) {
		switch (index) {
		case 0:	return getX();
		case 1: return getY();
		case 2: return getZ();
		case 3: return getC();
		case 4: return getT();
		default: break;
		}
		throw new ArrayIndexOutOfBoundsException("Invalid coordinate index.  Dimensionality: " + dimensionality);
	}
	
	
	/**
	 * Sets the coordinate specifies by the supplied index, ordered in the same
	 * way as when iterating over the coordinates.
	 * @param index	The index of the coordinate to get.
	 * @param value	The value to which the specified coordinate will be set.
	 * @throws ArrayIndexOutOfBoundsException if the index specified is not >= 0 and less than the dimensionality of the ImageCoordiante.
	 */
	public void set(int index, int value) {
		switch (index) {
		case 0:	setX(value); return;
		case 1: setY(value); return;
		case 2: setZ(value); return;
		case 3: setC(value); return;
		case 4: setT(value); return;
		default: break;
		}
		throw new ArrayIndexOutOfBoundsException("Invalid coordinate index.  Dimensionality: " + dimensionality + ".  Index: " + index);
	}
	
	/**
	 * Gets the dimensionality of the ImageCoordinate (that is, the number of dimensions with coordinates stored).
	 * @return	The dimensionality, as an int.
	 */
	public int getDimensionality() {
		return this.dimensionality;
	}

	/* (non-Javadoc)
	 * @see java.util.Collection#add(java.lang.Object)
	 */
	@Override
	public boolean add(Integer arg0) {
		throw new UnsupportedOperationException("Add not supported for ImageCoordinates.");
	}

	/* (non-Javadoc)
	 * @see java.util.Collection#addAll(java.util.Collection)
	 */
	@Override
	public boolean addAll(Collection<? extends Integer> arg0) {
		throw new UnsupportedOperationException("Add not supported for ImageCoordinates.");
	}

	/* (non-Javadoc)
	 * @see java.util.Collection#clear()
	 */
	@Override
	public void clear() {
		throw new UnsupportedOperationException("Add not supported for ImageCoordinates.");
		
	}

	/* (non-Javadoc)
	 * @see java.util.Collection#contains(java.lang.Object)
	 */
	@Override
	public boolean contains(Object arg0) {
		Integer iArg = (Integer) arg0;
		for (Integer i : this) {
			if (i == iArg) return true;
		}
		return false;
	}

	/* (non-Javadoc)
	 * @see java.util.Collection#containsAll(java.util.Collection)
	 */
	@Override
	public boolean containsAll(Collection<?> arg0) {
		for (Object o : arg0) {
			if (!this.contains(o)) return false;
		}
		return true;
	}

	/* (non-Javadoc)
	 * @see java.util.Collection#isEmpty()
	 */
	@Override
	public boolean isEmpty() {
		return false;
	}

	/* (non-Javadoc)
	 * @see java.util.Collection#iterator()
	 */
	@Override
	public Iterator<Integer> iterator() {
		return new ImageCoordinateIterator();
	}

	/* (non-Javadoc)
	 * @see java.util.Collection#remove(java.lang.Object)
	 */
	@Override
	public boolean remove(Object arg0) {
		throw new UnsupportedOperationException("Remove not supported for ImageCoordinates.");

	}

	/* (non-Javadoc)
	 * @see java.util.Collection#removeAll(java.util.Collection)
	 */
	@Override
	public boolean removeAll(Collection<?> arg0) {
		throw new UnsupportedOperationException("Remove not supported for ImageCoordinates.");

	}

	/* (non-Javadoc)
	 * @see java.util.Collection#retainAll(java.util.Collection)
	 */
	@Override
	public boolean retainAll(Collection<?> arg0) {
		throw new UnsupportedOperationException("Retain not supported for ImageCoordinates.");

	}

	/* (non-Javadoc)
	 * @see java.util.Collection#size()
	 */
	@Override
	public int size() {
		return dimensionality;
	}

	/* (non-Javadoc)
	 * @see java.util.Collection#toArray()
	 */
	@Override
	public Object[] toArray() {
		return toArray(new Object[0]);
	}

	/* (non-Javadoc)
	 * @see java.util.Collection#toArray(T[])
	 */
	@SuppressWarnings("unchecked")
	@Override
	public <T> T[] toArray(T[] arg0) {
		if (arg0.length < this.size()) {
			int c = 0; 
			for (Integer i : this) {
				arg0[c++] = (T) i;
			}
			return arg0;
		} else {
			Integer[] toReturn = new Integer[this.size()];
			int c = 0;
			for (Integer i : this) {
				toReturn[c++] = i;
			}
			return (T[]) toReturn;
		}
	}
	
	protected class ImageCoordinateIterator implements Iterator<Integer> {
		int currentIndex;
		
		public ImageCoordinateIterator() {
			this.currentIndex = 0;
		}
		
		public boolean hasNext() {
			if (this.currentIndex < dimensionality) {
				return true;
			}
			return false;
		}
		
		public Integer next() {
			switch (currentIndex++) {
			case 0:	return getX();
			case 1: return getY();
			case 2: return getZ();
			case 3: return getC();
			case 4: return getT();
			default: break;
			}
			
			throw new NoSuchElementException("No more elements in ImageCoordinate.");
			
		}
		
		public void remove() {
			throw new UnsupportedOperationException("Remove not supported for ImageCoordinate.");
		}
		
		
	}
	
}<|MERGE_RESOLUTION|>--- conflicted
+++ resolved
@@ -36,16 +36,11 @@
 
 package edu.stanford.cfuller.imageanalysistools.image;
 
-<<<<<<< HEAD
 import java.util.ArrayList;
 import java.util.Collection;
 import java.util.HashMap;
 import java.util.Iterator;
 import java.util.Map;
-=======
-import java.util.Collection;
-import java.util.Iterator;
->>>>>>> beba92a9
 import java.util.NoSuchElementException;
 
 /**
@@ -68,44 +63,22 @@
  *
  */
 
-<<<<<<< HEAD
-public class ImageCoordinate implements java.io.Serializable, Collection<Integer>{
-=======
 public class ImageCoordinate implements java.io.Serializable, Collection<Integer> {
->>>>>>> beba92a9
 
 	static final long serialVersionUID = 1L;
 	
 	static final int initialStaticCoordCount = 8;
 	
-<<<<<<< HEAD
 	private static java.util.Deque<ImageCoordinate> availableStaticCoords;
 	
 	private HashMap<String, Integer> dimensionCoordinates;
 	private ArrayList<String> indexToStringMapping;
-=======
-	private static java.util.ArrayList<ImageCoordinate> availableStaticCoords;
-	private static java.util.Hashtable<ImageCoordinate, Boolean> inUse;
-	
-	private int x;
-	private int y;
-	private int z;
-	private int c;
-	private int t;
-	
-	private final int dimensionality = 5;
->>>>>>> beba92a9
 			
 	static {
 
         synchronized(ImageCoordinate.class) {
 
-<<<<<<< HEAD
             availableStaticCoords = new java.util.LinkedList<ImageCoordinate>();
-=======
-            availableStaticCoords = new java.util.ArrayList<ImageCoordinate>();
-            inUse = new java.util.Hashtable<ImageCoordinate, Boolean>();
->>>>>>> beba92a9
 
             for (int i = 0; i < initialStaticCoordCount; i++) {
                 ImageCoordinate c = new ImageCoordinate();
@@ -236,30 +209,7 @@
      */
 	public static ImageCoordinate createCoordXYZCT(int x, int y, int z, int c, int t) {
 		
-<<<<<<< HEAD
 		ImageCoordinate staticCoord = ImageCoordinate.getNextAvailableCoordinate();
-=======
-		ImageCoordinate staticCoord = null;
-
-		if (! availableStaticCoords.isEmpty()) {
-			
-			staticCoord = availableStaticCoords.remove(0);
-			
-//			if (inUse.get(staticCoord)) {
-//				Logger.getLogger("edu.stanford.cfuller.imageanalysistools").warning("WARNING! Image coordinate was likely recycled twice: " + staticCoord.toString() + "  This can only result from a coding bug.");
-//				Logger.getLogger("edu.stanford.cfuller.imageanalysistools").warning("at:");
-//                try {
-//                    throw new IllegalStateException();
-//                } catch (IllegalStateException e) {
-//                    e.printStackTrace();
-//                }
-//                staticCoord = new ImageCoordinate();
-//			} 
-
-		} else {
-			staticCoord = new ImageCoordinate();
-		}
->>>>>>> beba92a9
 		
 		staticCoord.set("x", x);
 		staticCoord.set("y", y);
@@ -658,215 +608,4 @@
 		
 	}
 	
-	/**
-	 * Gets the coordinate specifies by the supplied index, ordered in the same
-	 * way as when iterating over the coordinates.
-	 * @param index		The index of the coordinate to get.
-	 * @return			The coordinate at the specified index.
-	 * @throws ArrayIndexOutOfBoundsException if the index specified is not >= 0 and less than the dimensionality of the ImageCoordiante.
-	 */
-	public Integer get(int index) {
-		switch (index) {
-		case 0:	return getX();
-		case 1: return getY();
-		case 2: return getZ();
-		case 3: return getC();
-		case 4: return getT();
-		default: break;
-		}
-		throw new ArrayIndexOutOfBoundsException("Invalid coordinate index.  Dimensionality: " + dimensionality);
-	}
-	
-	
-	/**
-	 * Sets the coordinate specifies by the supplied index, ordered in the same
-	 * way as when iterating over the coordinates.
-	 * @param index	The index of the coordinate to get.
-	 * @param value	The value to which the specified coordinate will be set.
-	 * @throws ArrayIndexOutOfBoundsException if the index specified is not >= 0 and less than the dimensionality of the ImageCoordiante.
-	 */
-	public void set(int index, int value) {
-		switch (index) {
-		case 0:	setX(value); return;
-		case 1: setY(value); return;
-		case 2: setZ(value); return;
-		case 3: setC(value); return;
-		case 4: setT(value); return;
-		default: break;
-		}
-		throw new ArrayIndexOutOfBoundsException("Invalid coordinate index.  Dimensionality: " + dimensionality + ".  Index: " + index);
-	}
-	
-	/**
-	 * Gets the dimensionality of the ImageCoordinate (that is, the number of dimensions with coordinates stored).
-	 * @return	The dimensionality, as an int.
-	 */
-	public int getDimensionality() {
-		return this.dimensionality;
-	}
-
-	/* (non-Javadoc)
-	 * @see java.util.Collection#add(java.lang.Object)
-	 */
-	@Override
-	public boolean add(Integer arg0) {
-		throw new UnsupportedOperationException("Add not supported for ImageCoordinates.");
-	}
-
-	/* (non-Javadoc)
-	 * @see java.util.Collection#addAll(java.util.Collection)
-	 */
-	@Override
-	public boolean addAll(Collection<? extends Integer> arg0) {
-		throw new UnsupportedOperationException("Add not supported for ImageCoordinates.");
-	}
-
-	/* (non-Javadoc)
-	 * @see java.util.Collection#clear()
-	 */
-	@Override
-	public void clear() {
-		throw new UnsupportedOperationException("Add not supported for ImageCoordinates.");
-		
-	}
-
-	/* (non-Javadoc)
-	 * @see java.util.Collection#contains(java.lang.Object)
-	 */
-	@Override
-	public boolean contains(Object arg0) {
-		Integer iArg = (Integer) arg0;
-		for (Integer i : this) {
-			if (i == iArg) return true;
-		}
-		return false;
-	}
-
-	/* (non-Javadoc)
-	 * @see java.util.Collection#containsAll(java.util.Collection)
-	 */
-	@Override
-	public boolean containsAll(Collection<?> arg0) {
-		for (Object o : arg0) {
-			if (!this.contains(o)) return false;
-		}
-		return true;
-	}
-
-	/* (non-Javadoc)
-	 * @see java.util.Collection#isEmpty()
-	 */
-	@Override
-	public boolean isEmpty() {
-		return false;
-	}
-
-	/* (non-Javadoc)
-	 * @see java.util.Collection#iterator()
-	 */
-	@Override
-	public Iterator<Integer> iterator() {
-		return new ImageCoordinateIterator();
-	}
-
-	/* (non-Javadoc)
-	 * @see java.util.Collection#remove(java.lang.Object)
-	 */
-	@Override
-	public boolean remove(Object arg0) {
-		throw new UnsupportedOperationException("Remove not supported for ImageCoordinates.");
-
-	}
-
-	/* (non-Javadoc)
-	 * @see java.util.Collection#removeAll(java.util.Collection)
-	 */
-	@Override
-	public boolean removeAll(Collection<?> arg0) {
-		throw new UnsupportedOperationException("Remove not supported for ImageCoordinates.");
-
-	}
-
-	/* (non-Javadoc)
-	 * @see java.util.Collection#retainAll(java.util.Collection)
-	 */
-	@Override
-	public boolean retainAll(Collection<?> arg0) {
-		throw new UnsupportedOperationException("Retain not supported for ImageCoordinates.");
-
-	}
-
-	/* (non-Javadoc)
-	 * @see java.util.Collection#size()
-	 */
-	@Override
-	public int size() {
-		return dimensionality;
-	}
-
-	/* (non-Javadoc)
-	 * @see java.util.Collection#toArray()
-	 */
-	@Override
-	public Object[] toArray() {
-		return toArray(new Object[0]);
-	}
-
-	/* (non-Javadoc)
-	 * @see java.util.Collection#toArray(T[])
-	 */
-	@SuppressWarnings("unchecked")
-	@Override
-	public <T> T[] toArray(T[] arg0) {
-		if (arg0.length < this.size()) {
-			int c = 0; 
-			for (Integer i : this) {
-				arg0[c++] = (T) i;
-			}
-			return arg0;
-		} else {
-			Integer[] toReturn = new Integer[this.size()];
-			int c = 0;
-			for (Integer i : this) {
-				toReturn[c++] = i;
-			}
-			return (T[]) toReturn;
-		}
-	}
-	
-	protected class ImageCoordinateIterator implements Iterator<Integer> {
-		int currentIndex;
-		
-		public ImageCoordinateIterator() {
-			this.currentIndex = 0;
-		}
-		
-		public boolean hasNext() {
-			if (this.currentIndex < dimensionality) {
-				return true;
-			}
-			return false;
-		}
-		
-		public Integer next() {
-			switch (currentIndex++) {
-			case 0:	return getX();
-			case 1: return getY();
-			case 2: return getZ();
-			case 3: return getC();
-			case 4: return getT();
-			default: break;
-			}
-			
-			throw new NoSuchElementException("No more elements in ImageCoordinate.");
-			
-		}
-		
-		public void remove() {
-			throw new UnsupportedOperationException("Remove not supported for ImageCoordinate.");
-		}
-		
-		
-	}
-	
 }